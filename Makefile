GOCMD?=go
GOFLAGS?=-mod=vendor
GOENV=GOARCH=amd64 CGO_ENABLED=0
GOBUILD=$(GOCMD) build -ldflags "-s -w -X 'github.com/buildpacks/lifecycle/cmd.Version=$(LIFECYCLE_VERSION)' -X 'github.com/buildpacks/lifecycle/cmd.SCMRepository=$(SCM_REPO)' -X 'github.com/buildpacks/lifecycle/cmd.SCMCommit=$(SCM_COMMIT)'"
GOTEST=$(GOCMD) test
LIFECYCLE_VERSION?=0.0.0
PLATFORM_API=0.2
BUILDPACK_API=0.2
SCM_REPO?=
SCM_COMMIT=$$(git rev-parse --short HEAD)
ARCHIVE_NAME=lifecycle-v$(LIFECYCLE_VERSION)+linux.x86-64

<<<<<<< HEAD
export GOFLAGS:=$(GOFLAGS)
=======
.PHONY: verify-jq
>>>>>>> 5b9f5753

define LIFECYCLE_DESCRIPTOR
[api]
  platform = "$(PLATFORM_API)"
  buildpack = "$(BUILDPACK_API)"

[lifecycle]
  version = "$(LIFECYCLE_VERSION)"
endef

all: test build package

build: build-linux

build-macos:
	@echo "> Building for macos..."
	mkdir -p ./out/lifecycle
	GOOS=darwin $(GOENV) $(GOBUILD) -o ./out/lifecycle -a ./cmd/...

build-linux:
	@echo "> Building for linux..."
	mkdir -p ./out/lifecycle
	GOOS=linux $(GOENV) $(GOBUILD) -o ./out/lifecycle -a ./cmd/...

build-windows:
	@echo "> Building for windows..."
	mkdir -p ./out/lifecycle
	GOOS=windows $(GOENV) $(GOBUILD) -o ./out/lifecycle -a ./cmd/...

descriptor: export LIFECYCLE_DESCRIPTOR:=$(LIFECYCLE_DESCRIPTOR)
descriptor:
	@echo "> Writing descriptor file..."
	mkdir -p ./out
	echo "$${LIFECYCLE_DESCRIPTOR}" > ./out/lifecycle.toml

install-goimports:
	@echo "> Installing goimports..."
	cd tools; $(GOCMD) install golang.org/x/tools/cmd/goimports

install-yj:
	@echo "> Installing yj..."
	cd tools; $(GOCMD) install github.com/sclevine/yj

install-mockgen:
	@echo "> Installing mockgen..."
	cd tools; $(GOCMD) install github.com/golang/mock/mockgen

install-golangci-lint:
	@echo "> Installing golangci-lint..."
	cd tools; $(GOCMD) install github.com/golangci/golangci-lint/cmd/golangci-lint

lint: install-golangci-lint
	@echo "> Linting code..."
	@golangci-lint run -c golangci.yaml

generate: install-mockgen
	@echo "> Generating..."
	$(GOCMD) generate

format: install-goimports
	@echo "> Formating code..."
	test -z $$(goimports -l -w -local github.com/buildpacks/lifecycle $$(find . -type f -name '*.go' -not -path "*/vendor/*"))

verify-jq:
ifeq (, $(shell which jq))
	$(error "No jq in $$PATH, please install jq")
endif

test: unit acceptance

unit: verify-jq format lint install-yj
	@echo "> Running unit tests..."
	$(GOTEST) -v -count=1 ./...

acceptance: format lint
	@echo "> Running acceptance tests..."
	$(GOTEST) -v -count=1 -tags=acceptance ./acceptance/...

clean:
	@echo "> Cleaning workspace..."
	rm -rf ./out

package: descriptor
	@echo "> Packaging lifecycle..."
	tar czf ./out/$(ARCHIVE_NAME).tgz -C out lifecycle.toml lifecycle<|MERGE_RESOLUTION|>--- conflicted
+++ resolved
@@ -10,11 +10,7 @@
 SCM_COMMIT=$$(git rev-parse --short HEAD)
 ARCHIVE_NAME=lifecycle-v$(LIFECYCLE_VERSION)+linux.x86-64
 
-<<<<<<< HEAD
 export GOFLAGS:=$(GOFLAGS)
-=======
-.PHONY: verify-jq
->>>>>>> 5b9f5753
 
 define LIFECYCLE_DESCRIPTOR
 [api]
@@ -99,4 +95,6 @@
 
 package: descriptor
 	@echo "> Packaging lifecycle..."
-	tar czf ./out/$(ARCHIVE_NAME).tgz -C out lifecycle.toml lifecycle+	tar czf ./out/$(ARCHIVE_NAME).tgz -C out lifecycle.toml lifecycle
+
+.PHONY: verify-jq